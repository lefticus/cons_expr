#include <cons_expr/cons_expr.hpp>

template<typename Contained, typename Allocator = std::allocator<Contained>> struct null_container
{
  constexpr const Contained *begin() const { return &dummyobj; }

  constexpr const Contained *end() const { return &dummyobj; }

  constexpr const Contained &operator[](const std::size_t) const { return dummyobj; }
  constexpr Contained &operator[](const std::size_t) { return dummyobj; }


  constexpr void push_back(const Contained &) {}

  Contained dummyobj;

  constexpr bool empty() const { return true; }
  constexpr std::size_t size() const { return 0; }
};

int main(int argc, const char **argv)
{
  //  lefticus::cons_expr<std::uint16_t, wchar_t> evaluator1;

<<<<<<< HEAD
//  lefticus::cons_expr<lefticus::cons_expr_settings<std::uint16_t, char, int, float, 64, 1024, 256, null_container>> evaluator;
//  lefticus::cons_expr<lefticus::cons_expr_settings<std::uint16_t, char, int, float, 64, 128, 64, std::vector>> evaluator;
=======
  //  lefticus::cons_expr<lefticus::cons_expr_settings<std::uint16_t, char, int, float, 64, 1024, 256, null_container>>
  //  evaluator;
  //   lefticus::cons_expr<lefticus::cons_expr_settings<std::uint16_t, char, int, float, 64, 128, 64, std::vector>>
  //   evaluator;
>>>>>>> cdb26d1c

  lefticus::cons_expr evaluator;

  evaluator.sequence(
    evaluator.global_scope, std::get<typename lefticus::cons_expr<>::list_type>(evaluator.parse(argv[1]).first.value));
}<|MERGE_RESOLUTION|>--- conflicted
+++ resolved
@@ -22,15 +22,12 @@
 {
   //  lefticus::cons_expr<std::uint16_t, wchar_t> evaluator1;
 
-<<<<<<< HEAD
 //  lefticus::cons_expr<lefticus::cons_expr_settings<std::uint16_t, char, int, float, 64, 1024, 256, null_container>> evaluator;
 //  lefticus::cons_expr<lefticus::cons_expr_settings<std::uint16_t, char, int, float, 64, 128, 64, std::vector>> evaluator;
-=======
   //  lefticus::cons_expr<lefticus::cons_expr_settings<std::uint16_t, char, int, float, 64, 1024, 256, null_container>>
   //  evaluator;
   //   lefticus::cons_expr<lefticus::cons_expr_settings<std::uint16_t, char, int, float, 64, 128, 64, std::vector>>
   //   evaluator;
->>>>>>> cdb26d1c
 
   lefticus::cons_expr evaluator;
 
